--- conflicted
+++ resolved
@@ -23,13 +23,8 @@
 mod test;
 
 use crate::K_VALUE;
-<<<<<<< HEAD
 use crate::addresses::{Addresses, Remove};
-use crate::handler::{KademliaHandler, KademliaRequestId, KademliaHandlerEvent, KademliaHandlerIn};
-=======
-use crate::addresses::Addresses;
 use crate::handler::{KademliaHandler, KademliaHandlerConfig, KademliaRequestId, KademliaHandlerEvent, KademliaHandlerIn};
->>>>>>> bbcb568b
 use crate::jobs::*;
 use crate::kbucket::{self, KBucketsTable, NodeStatus};
 use crate::protocol::{KademliaProtocolConfig, KadConnectionType, KadPeer};
@@ -282,13 +277,8 @@
 
         Kademlia {
             store,
-<<<<<<< HEAD
             kbuckets: KBucketsTable::new(kp, local_key, config.kbucket_pending_timeout),
-            protocol_name_override: config.protocol_name_override,
-=======
-            kbuckets: KBucketsTable::new(local_key, config.kbucket_pending_timeout),
             protocol_config: config.protocol_config,
->>>>>>> bbcb568b
             queued_events: VecDeque::with_capacity(config.query_config.replication_factor.get()),
             queries: QueryPool::new(config.query_config),
             connected_peers: Default::default(),
